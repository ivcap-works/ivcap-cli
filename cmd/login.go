// Copyright 2023 Commonwealth Scientific and Industrial Research Organisation (CSIRO) ABN 41 687 119 230
//
// Licensed under the Apache License, Version 2.0 (the "License");
// you may not use this file except in compliance with the License.
// You may obtain a copy of the License at
//
//      http://www.apache.org/licenses/LICENSE-2.0
//
// Unless required by applicable law or agreed to in writing, software
// distributed under the License is distributed on an "AS IS" BASIS,
// WITHOUT WARRANTIES OR CONDITIONS OF ANY KIND, either express or implied.
// See the License for the specific language governing permissions and
// limitations under the License.

package cmd

import (
	"encoding/json"
	"errors"
	"fmt"
	"net/http"
	"net/url"
	"time"

	"github.com/MicahParks/keyfunc"
	"github.com/golang-jwt/jwt/v4"
	"github.com/skip2/go-qrcode"
	"github.com/spf13/cobra"
	log "go.uber.org/zap"
	"golang.org/x/oauth2"
	yaml "gopkg.in/yaml.v3"
)

var loginCmd = &cobra.Command{
	Use:   "login",
	Short: "Authenticate with a specific deployment/context",
	Run:   login,
}

type CaddyFaultResponse struct {
	Name      string
	Id        string
	Message   string
	Temporary bool
	Timeout   bool
	Fault     bool
}

type AuthInfo struct {
	Version           string                  `yaml:"version"`
	DefaultProviderId string                  `yaml:"default-provider-id"`
	AuthProviders     map[string]AuthProvider `yaml:"providers"`
}

func (authInfo AuthInfo) GetDefaultProvider() (authProvider *AuthProvider, err error) {
	defaultProvider, hasDefaultProvider := authInfo.AuthProviders[authInfo.DefaultProviderId]
	if hasDefaultProvider {
		return &defaultProvider, nil
	} else {
		return nil, fmt.Errorf("Default Provider Id does not exist")
	}
}

type AuthProvider struct {
	ID        string `yaml:"id"`
	LoginURL  string `yaml:"login-url"`
	TokenURL  string `yaml:"token-url"`
	CodeURL   string `yaml:"code-url"`
	JwksURL   string `yaml:"jwks-url"`
	ClientID  string `yaml:"client-id"`
	audience  string
	scopes    string
	grantType string
}

type DeviceCode struct {
	DeviceCode              string `json:"device_code"`
	UserCode                string `json:"user_code"`
	VerificationURL         string `json:"verification_uri"`
	VerificationURLComplete string `json:"verification_uri_complete"`
	ExpiresIn               int64  `json:"expires_in"`
	Interval                int64  `json:"interval"`
}

type CustomIdClaims struct {
	Name          string `json:"name,omitempty"`
	Nickname      string `json:"nickname,omitempty"`
	Email         string `json:"email,omitempty"`
	EmailVerified bool   `json:"email_verified,omitempty"`
	Picture       string `json:"picture,omitempty"`
	AccountID     string `json:"ivap/claims/account-id,omitempty"`
	jwt.RegisteredClaims
}

type deviceTokenResponse struct {
	*oauth2.Token
	IDToken     string `json:"id_token,omitempty"`
	Scope       string `json:"scope,omitempty"`
	ExpiresIn   int64  `json:"expires_in,omitempty"`
	ErrorString string `json:"error,omitempty"`
}

// If we already have a refresh token, we don't need to go through the whole device code
// interaction. We can simply use the refresh token to request another access token.
func refreshAccessToken() (accessToken string, err error) {
	ctxt := GetActiveContext()

	accessTokenExpiry := ctxt.AccessTokenExpiry
	if time.Now().After(accessTokenExpiry) {
		if ctxt.RefreshToken == "" {
			// We don't have a refresh token for this context, so we fail early
			return "", fmt.Errorf("Could not login - invalid credentials. Please use the login command to refresh your credentials")
		}

		authProvider, err := getLoginInformation(http.DefaultClient, ctxt)

		if err != nil {
			cobra.CheckErr(fmt.Sprintf("Could not connect to %s - %s", ctxt.URL, err))
			return "", err
		}

		// Access token has expired, we have to refresh it
		authProvider.grantType = "refresh_token"

		if (authProvider.TokenURL != "") && (authProvider.ClientID != "") {

			response, err := http.PostForm(authProvider.TokenURL,
				url.Values{"grant_type": {authProvider.grantType},
					"client_id":     {authProvider.ClientID},
					"refresh_token": {ctxt.RefreshToken}})

			if err != nil {
				return "", fmt.Errorf("Cannot refresh access token - %s", err)
			}

			var tokenResponse deviceTokenResponse
			jsonDecoder := json.NewDecoder(response.Body)
			if err := jsonDecoder.Decode(&tokenResponse); err != nil {
				return "", fmt.Errorf("Cannot decode token response - %s", err)
			}

			switch tokenResponse.ErrorString {
			case "authorization_pending":
				// No op - we're waiting on the user to open the link and login
			case "expired_token":
				return "", fmt.Errorf("The login process was not completed in time - please login again")
			case "access_denied":
				return "", fmt.Errorf("Could not login - access was denied")
			case "invalid_grant":
				return "", fmt.Errorf("Could not login - expired credentials. Please use the login command to refresh your credentials")
			case "":
				// No Errors:
				ctxt.AccessToken = tokenResponse.AccessToken
				// Add a 10 second buffer to expiry to account for differences in clock time between client
				// server and message transport time (oauth2 library does the same thing)
				ctxt.AccessTokenExpiry = time.Now().Add(time.Second * time.Duration(tokenResponse.ExpiresIn-10))

				// We also get an updated ID token, let's make sure we have the latest info
				ParseIDToken(&tokenResponse, ctxt, authProvider.JwksURL)

				fmt.Println(fmt.Sprintf("Successfully acquired new access token. Expiry: %s", ctxt.AccessTokenExpiry))

				SetContext(ctxt, true)
			}

		} // Access token has not expired, let's just use it
	}

	return ctxt.AccessToken, nil
}

func getLoginInformation(client *http.Client, ctxt *Context) (authProvider *AuthProvider, err error) {
	if ctxt == nil {
		return nil, fmt.Errorf("Invalid config set. Please set a valid config with the config command.")
	}

	print(fmt.Sprintf("Sending Request to %s\n", ctxt.URL))

	response, err := http.Get(ctxt.URL + "/1/authinfo.yaml")

	if err != nil {
		return nil, fmt.Errorf("Cannot request login info - %s", err)
	}

	responseMap := make(map[string]interface{})
	yamlDecoder := yaml.NewDecoder(response.Body)
	yamlDecoder.KnownFields(true) // Make sure if we get a dodgy response to error out
	if err := yamlDecoder.Decode(&responseMap); err != nil {
		return nil, fmt.Errorf("unknown response from Login Service")
	}

	// Check if caddy has returned a fault
	if responseMap["fault"] == true {
		faultResponse, _ := yaml.Marshal(responseMap)
		logger.Warn("Login Service Fault:\n", log.String("login service response:", string(faultResponse)))
		return nil, fmt.Errorf("login service has returned a fault")
	}

	// Check the version number
	versionNum, hasVersionValue := responseMap["version"]
	if !hasVersionValue {
		response, _ := yaml.Marshal(responseMap)
		logger.Warn("Login Service provided No Version Info:\n", log.String("login service response:", string(response)))
		panic(1)
		return nil, fmt.Errorf("login service returned an invalid response")
	} else if versionNum == 1 {
		print("Correct Version\n")
		// Marshal the auth struct into a byte array so we unmarshal it into
		// the correct struct
		yamlAuth, err := yaml.Marshal(responseMap["auth"])
		if err != nil {
			return nil, fmt.Errorf("could not process login service response")
		}
		var authInfo AuthInfo
		err = yaml.Unmarshal(yamlAuth, &authInfo)
		if err != nil {
			return nil, fmt.Errorf("could not process login service response (auth providers)")
		}

		if len(authInfo.AuthProviders) != 0 {
			// Return the provider specified by the default provider id
			defaultProvider, err := authInfo.GetDefaultProvider()
			if err != nil {
				return nil, fmt.Errorf("Login Service returned invalid data (No Default Provider)")
			} else {
				return defaultProvider, nil
			}
		} else {
			return nil, fmt.Errorf("Login Service returned invalid data (No Providers)")
		}
	} else {
		// Unknown version
		response, _ := yaml.Marshal(responseMap)
		logger.Warn("Login Service No Version:\n", log.String("login service response:", string(response)))
		return nil, fmt.Errorf("client out of date: Please update this application")
	}
}

func requestDeviceCode(client *http.Client, authProvider *AuthProvider) (*DeviceCode, error) {
	response, err := http.PostForm(authProvider.CodeURL,
		url.Values{"client_id": {authProvider.ClientID},
			"scope":    {authProvider.scopes},
			"audience": {authProvider.audience}})

	if err != nil {
		cobra.CheckErr(fmt.Sprintf("Cannot request authentication device code - %s", err))
		return nil, err
	}
	if response.StatusCode != http.StatusOK {
		return nil, fmt.Errorf("HTTP Request Error: Device code request returned %v (%v)",
			response.StatusCode, http.StatusText(response.StatusCode))
	}

	// Read the device code from the body of the returned response
	var deviceCode DeviceCode
	jsonDecoder := json.NewDecoder(response.Body)
	if err := jsonDecoder.Decode(&deviceCode); err != nil {
		return nil, err
	}

	return &deviceCode, nil
}

func waitForTokens(client *http.Client, authProvider *AuthProvider, deviceCode *DeviceCode) (*deviceTokenResponse, error) {
	// We keep requesting until we're told not to by the server (too much time elapsed
	// for the user to login
	startTime := time.Now()
	lastElapsedTime := int64(0)
	for {
		response, err := http.PostForm(authProvider.TokenURL,
			url.Values{"grant_type": {authProvider.grantType},
				"client_id":   {authProvider.ClientID},
				"device_code": {deviceCode.DeviceCode}})

		if err != nil {
			return nil, fmt.Errorf("Cannot request tokens - %s", err)
		}

		// Auth0 unfortunately returns statusforbidden while we're waiting for a token, so
		// we can't just exist here if != statusOk
		if (response.StatusCode != http.StatusOK) && (response.StatusCode != http.StatusForbidden) {
			return nil, fmt.Errorf("HTTP Request Error: Token Request returned %v (%v)",
				response.StatusCode,
				http.StatusText(response.StatusCode))
		}

		/*
			responseRaw, err := io.ReadAll(response.Body)
			var dat map[string]interface{}
			if err := json.Unmarshal(responseRaw, &dat); err != nil {
				panic(err)
			}
			fmt.Println(dat)
			if dat["error"] != nil {
				errorvalue := dat["error"].(string)
				if errorvalue != "" {
					fmt.Println(errorvalue)
					time.Sleep(time.Duration(deviceCode.Interval) * time.Second)
					continue
				}
			}
		*/

		var tokenResponse deviceTokenResponse
		jsonDecoder := json.NewDecoder(response.Body)
		if err := jsonDecoder.Decode(&tokenResponse); err != nil {
			return nil, fmt.Errorf("Cannot decode token response - %s", err)
		}

		switch tokenResponse.ErrorString {
		case "authorization_pending":
			// No op - we're waiting on the user to open the link and login
		case "slow_down":
			// We're polling too fast, we should be using the interval supplied in the initial
			// device code request response, but the server has complained, we're going to increase
			// the wait interval
			deviceCode.Interval *= 2
		case "expired_token":
			return nil, fmt.Errorf("The login process was not completed in time - please login again")
		case "access_denied":
			return nil, fmt.Errorf("Could not login - access was denied")
		case "invalid_grant":
			return nil, fmt.Errorf("Could not login - invalid credentials")
		case "":
			// No Errors:
			return &tokenResponse, nil
		}

		elapsedTime := int64(time.Since(startTime).Seconds())
		if elapsedTime/60 != lastElapsedTime/60 {
			fmt.Println(fmt.Sprintf("Time remaining: %d seconds", deviceCode.ExpiresIn-elapsedTime))
		}
		lastElapsedTime = elapsedTime

		// We sleep until we're allowed to poll again
		time.Sleep(time.Duration(deviceCode.Interval) * time.Second)
	}

}

func ParseIDToken(tokenResponse *deviceTokenResponse, ctxt *Context, jwksURL string) error {
	// Lookup the public key to verify the signature (and check we have a valid token)

	// TODO: Download and cache the jwks data rather than download it on every login / token
	// refresh
	jwks, err := keyfunc.Get(jwksURL, keyfunc.Options{})

	idToken, err := jwt.ParseWithClaims(tokenResponse.IDToken, &CustomIdClaims{}, jwks.Keyfunc)

	if err != nil {
		if errors.Is(err, jwt.ErrTokenMalformed) {
			return fmt.Errorf("Malformed ID Token Received - %s", err)
		} else if errors.Is(err, jwt.ErrTokenExpired) || errors.Is(err, jwt.ErrTokenNotValidYet) {
			// Token is either expired or not active yet
			return fmt.Errorf("Expired ID Token Received - %s", err)
		} else {
			return fmt.Errorf("Cannot verify ID token - %s", err)
		}
<<<<<<< HEAD
=======
		ctxt.Jwt = token
		ctxt.AccountID = jwt.AccountID
		ctxt.ProviderID = jwt.ProviderID
		ctxt.LoginName = loginName
		SetContext(ctxt, true)
		fmt.Println("Login succeeded")
>>>>>>> 17f6cb70
	}

	if idToken != nil {
		if claims, ok := idToken.Claims.(*CustomIdClaims); ok && idToken.Valid {
			// Save the data from the ID token into the config/context
			ctxt.AccountName = claims.Name
			ctxt.Email = claims.Email
			ctxt.AccountNickName = claims.Nickname
			ctxt.AccountID = claims.AccountID
		}
	}

	return nil
}

func login(_ *cobra.Command, args []string) {
	ctxt := GetActiveContext()

	httpClient := http.DefaultClient

	if ctxt == nil {
		cobra.CheckErr("Invalid config set. Please set a valid config with the config command.")
		return
	}
	authProvider, err := getLoginInformation(httpClient, ctxt)

	if err != nil {
		cobra.CheckErr(fmt.Sprintf("Could not connect to %s to login - %s", ctxt.URL, err))
		return
	}

	// offline_access is required for the refresh tokens to be sent through
	authProvider.scopes = "openid profile email offline_access"
	authProvider.grantType = "urn:ietf:params:oauth:grant-type:device_code"
	authProvider.audience = "https://api.ivcap.net/"

	// First request a device code for this command line tool
	deviceCode, err := requestDeviceCode(httpClient, authProvider)

	if err != nil {
		cobra.CheckErr(fmt.Sprintf("Cannot request authentication device code - %s", err))
		return
	}

	qrCode, err := qrcode.New(deviceCode.VerificationURLComplete, qrcode.Medium)
	qrCodeStrings := qrCode.ToSmallString(true)

	fmt.Println(string(qrCodeStrings))
	fmt.Println("    LOGIN CODE: ", deviceCode.UserCode)
	fmt.Println()

	fmt.Println()
	fmt.Println("To login to the IVCAP Service, please go to: ", deviceCode.VerificationURLComplete)
	fmt.Println("or scan the QR Code to be taken to the login page")
	fmt.Println("Waiting for authorisation...")

	tokenResponse, err := waitForTokens(httpClient, authProvider, deviceCode)
	if err != nil {
		cobra.CheckErr(fmt.Sprintf("Cannot request authorisation tokens - %s", err))
		return
	}

	fmt.Println(fmt.Sprintf("Command Line Tool Authorised."))
	err = ParseIDToken(tokenResponse, ctxt, authProvider.JwksURL)
	if err != nil {
		cobra.CheckErr(fmt.Sprintf("Cannot parse identity information - %s", err))
		return
	}

	ctxt.AccessToken = tokenResponse.AccessToken
	// Add a 10 second buffer to expiry to account for differences in clock time between client
	// server and message transport time (oauth2 library does the same thing)
	ctxt.AccessTokenExpiry = time.Now().Add(time.Second * time.Duration(tokenResponse.ExpiresIn-10))
	ctxt.RefreshToken = tokenResponse.RefreshToken
	SetContext(ctxt, true)

	// fmt.Println(fmt.Sprintf("Access Token Expires at: %s", ctxt.AccessTokenExpiry))
}

func init() {
	rootCmd.AddCommand(loginCmd)
}<|MERGE_RESOLUTION|>--- conflicted
+++ resolved
@@ -356,15 +356,6 @@
 		} else {
 			return fmt.Errorf("Cannot verify ID token - %s", err)
 		}
-<<<<<<< HEAD
-=======
-		ctxt.Jwt = token
-		ctxt.AccountID = jwt.AccountID
-		ctxt.ProviderID = jwt.ProviderID
-		ctxt.LoginName = loginName
-		SetContext(ctxt, true)
-		fmt.Println("Login succeeded")
->>>>>>> 17f6cb70
 	}
 
 	if idToken != nil {
