--- conflicted
+++ resolved
@@ -135,17 +135,12 @@
 		context := GetActiveContext()
 		if param == "name" {
 			fmt.Println(context.Name)
-<<<<<<< HEAD
 		} else if param == "access-token" {
 			t := table.NewWriter()
 			t.SetOutputMirror(os.Stdout)
 			t.AppendRow(table.Row{"Access Token", context.AccessToken})
 			t.AppendRow(table.Row{"Token Expiry", context.AccessTokenExpiry})
 			t.Render()
-=======
-		} else if param == "jwt" {
-			fmt.Println(context.Jwt)
->>>>>>> 17f6cb70
 		} else if param == "account-id" {
 			fmt.Println(context.AccountID)
 		} else if param == "provider-id" {
