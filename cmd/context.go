--- conflicted
+++ resolved
@@ -13,18 +13,11 @@
 var ctxtUrl string
 var ctxtApiVersion int
 
-<<<<<<< HEAD
-var printAccessToken bool
-var printAccountID bool
-var printProviderID bool
-var printURL bool
-=======
 var (
 	accountID  string
 	providerID string
 	hostName   string
 )
->>>>>>> b4ccbf9b
 
 // configCmd represents the config command
 var configCmd = &cobra.Command{
@@ -118,7 +111,7 @@
 }
 
 var getContextCmd = &cobra.Command{
-	Use:     "get [all|name|account-id|provider-id|url|jwt]",
+	Use:     "get [all|name|account-id|provider-id|url|access-token]",
 	Short:   "Display the current context",
 	Aliases: []string{"current", "show"},
 	Run: func(_ *cobra.Command, args []string) {
@@ -127,18 +120,15 @@
 			param = args[0]
 		}
 		context := GetActiveContext()
-<<<<<<< HEAD
-		if printAccessToken {
-			fmt.Println(context.AccessToken)
-			fmt.Println(context.AccessTokenExpiry)
-		} else if printAccountID {
-=======
 		if param == "name" {
 			fmt.Println(context.Name)
-		} else if param == "jwt" {
-			fmt.Println(context.Jwt)
-		} else if param == "account-d" {
->>>>>>> b4ccbf9b
+		} else if param == "access-token" {
+			t := table.NewWriter()
+			t.SetOutputMirror(os.Stdout)
+			t.AppendRow(table.Row{"Access Token", context.AccessToken})
+			t.AppendRow(table.Row{"Token Expiry", context.AccessTokenExpiry})
+			t.Render()
+		} else if param == "account-id" {
 			fmt.Println(context.AccountID)
 		} else if param == "provider-id" {
 			fmt.Println(context.ProviderID)
@@ -180,11 +170,4 @@
 	configCmd.AddCommand(useContextCmd)
 
 	configCmd.AddCommand(getContextCmd)
-<<<<<<< HEAD
-	getContextCmd.Flags().BoolVar(&printAccessToken, "access-token", false, "Print the currently active Access token and its expiry")
-	getContextCmd.Flags().BoolVar(&printAccountID, "account-id", false, "Print the currently active account ID")
-	getContextCmd.Flags().BoolVar(&printProviderID, "provider-id", false, "Print the currently active provider ID")
-	getContextCmd.Flags().BoolVar(&printURL, "url", false, "Print the URL of the currently active deployment")
-=======
->>>>>>> b4ccbf9b
 }