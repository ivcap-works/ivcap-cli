--- conflicted
+++ resolved
@@ -26,11 +26,7 @@
 
 // Names for config dir and file - stored in the os.UserConfigDir() directory
 const CONFIG_FILE_DIR = "ivcap-cli"
-<<<<<<< HEAD
-const CONFIG_FILE_NAME = ".ivcap-cli"
-=======
 const CONFIG_FILE_NAME = "config.yaml"
->>>>>>> b4ccbf9b
 
 // flags
 var (
@@ -59,7 +55,7 @@
 	URL        string `yaml:"url"`
 	AccountID  string `yaml:"account-id"`
 	ProviderID string `yaml:"provider-id"`
-<<<<<<< HEAD
+	Host       string `yaml:"host"` // set Host header if necessary
 
 	// User Information
 	AccountName     string `yaml:"account-name"`
@@ -70,10 +66,6 @@
 	AccessToken       string    `yaml:"access-token"`
 	AccessTokenExpiry time.Time `yaml:"access-token-expiry"`
 	RefreshToken      string    `yaml:"refresh-token"`
-=======
-	Jwt        string `yaml:"jwt"`
-	Host       string `yaml:"host"` // set Host header if necessary
->>>>>>> b4ccbf9b
 }
 
 type AppError struct {
@@ -155,44 +147,26 @@
 	if contextName == "" {
 		contextName = os.Getenv(ENV_PREFIX + "_CONTEXT")
 	}
-<<<<<<< HEAD
-
-	url := os.Getenv(ENV_PREFIX + "_URL")
 	accessToken := os.Getenv(ENV_PREFIX + "_ACCESSTOKEN")
 	var err error
-
-	if url == "" || accessToken == "" {
-		// check config file
-		ctxt := GetActiveContext()
-		if ctxt == nil {
-			cobra.CheckErr("cannot find a respective context")
-		}
-		if url == "" {
-			url = ctxt.URL
-		}
-		if accessToken == "" {
-			// If the user hasn't provided an access token as an environmental variable
-			// we'll assume the user has logged in previously. We call refreshAccessToken
-			// here, so that we'll check the current access token, and if it has expired,
-			// we'll use the refresh token to get ourselves a new one. If the refresh
-			// token has expired, we'll prompt the user to login again.
-			accessToken, err = refreshAccessToken()
-			if err != nil {
-				cobra.CheckErr(fmt.Sprintf("Error refreshing access token. Error: %s", err.Error()))
-			}
-
-		}
-=======
-	jwt := os.Getenv(ENV_PREFIX + "_JWT")
 
 	// check config file
 	ctxt := GetActiveContext()
 	if ctxt == nil {
 		cobra.CheckErr("cannot find a respective context")
 	}
-	if jwt == "" {
-		jwt = ctxt.Jwt
->>>>>>> b4ccbf9b
+
+	if accessToken == "" {
+		// If the user hasn't provided an access token as an environmental variable
+		// we'll assume the user has logged in previously. We call refreshAccessToken
+		// here, so that we'll check the current access token, and if it has expired,
+		// we'll use the refresh token to get ourselves a new one. If the refresh
+		// token has expired, we'll prompt the user to login again.
+		accessToken, err = refreshAccessToken()
+		if err != nil {
+			cobra.CheckErr(fmt.Sprintf("Error refreshing access token. Error: %s", err.Error()))
+		}
+
 	}
 
 	if !requiresAuth {
@@ -200,13 +174,6 @@
 	} else if accessToken == "" {
 		logger.Warn("Adapter requires Auth but no Access Token Provided")
 	}
-<<<<<<< HEAD
-	logger.Debug("Adapter config", log.String("url", url), log.String("accessToken", accessToken))
-	if url == "" {
-		cobra.CheckErr("required context 'url' not set")
-	}
-	adp, err := NewAdapter(url, accessToken, timeoutSec)
-=======
 	url := ctxt.URL
 	var headers *map[string]string
 	if ctxt.Host != "" {
@@ -214,8 +181,7 @@
 	}
 	logger.Debug("Adapter config", log.String("url", url))
 
-	adp, err := NewAdapter(url, jwt, timeoutSec, headers)
->>>>>>> b4ccbf9b
+	adp, err := NewAdapter(url, accessToken, timeoutSec, headers)
 	if adp == nil || err != nil {
 		cobra.CheckErr(fmt.Sprintf("cannot create adapter for '%s' - %s", url, err))
 	}
@@ -301,11 +267,7 @@
 
 	configFile := GetConfigFilePath()
 
-<<<<<<< HEAD
-	if err = ioutil.WriteFile(configFile, b, fs.FileMode(0644)); err != nil {
-=======
 	if err = ioutil.WriteFile(configFile, b, fs.FileMode(0600)); err != nil {
->>>>>>> b4ccbf9b
 		cobra.CheckErr(fmt.Sprintf("cannot write to config file %s - %v", configFile, err))
 	}
 }
@@ -319,11 +281,7 @@
 	configDir = userConfigDir + string(os.PathSeparator) + CONFIG_FILE_DIR
 	// Create it if it doesn't exist
 	if createIfNoExist {
-<<<<<<< HEAD
-		err = os.MkdirAll(configDir, 0644)
-=======
 		err = os.MkdirAll(configDir, 0755)
->>>>>>> b4ccbf9b
 		if err != nil && !os.IsExist(err) {
 			cobra.CheckErr(fmt.Sprintf("Could not create configuration directory %s - %v", configDir, err))
 			return
@@ -338,20 +296,14 @@
 	return
 }
 
-<<<<<<< HEAD
-func NewAdapter(url string, accessToken string, timeoutSec int) (*adpt.Adapter, error) {
-	adapter := adpt.RestAdapter(adpt.ConnectionCtxt{
-		URL: url, AccessToken: accessToken, TimeoutSec: timeoutSec,
-=======
 func NewAdapter(
 	url string,
-	jwtToken string,
+	accessToken string,
 	timeoutSec int,
 	headers *map[string]string,
 ) (*adpt.Adapter, error) {
 	adapter := adpt.RestAdapter(adpt.ConnectionCtxt{
-		URL: url, JwtToken: jwtToken, TimeoutSec: timeoutSec, Headers: headers,
->>>>>>> b4ccbf9b
+		URL: url, AccessToken: accessToken, TimeoutSec: timeoutSec, Headers: headers,
 	})
 	return &adapter, nil
 }
