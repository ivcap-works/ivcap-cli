package cmd

import (
	"fmt"
	"io/fs"
	"io/ioutil"
	"os"
	"strconv"
	"strings"
	"time"

	"github.com/spf13/cobra"
	"gopkg.in/yaml.v2"

	adpt "github.com/reinventingscience/ivcap-client/pkg/adapter"

	"go.uber.org/zap"
	log "go.uber.org/zap"
	"go.uber.org/zap/zapcore"
)

const ENV_PREFIX = "IVCAP"

// Max characters to limit name to
const MAX_NAME_COL_LEN = 30

// Names for config dir and file - stored in the os.UserConfigDir() directory
const CONFIG_FILE_DIR = "ivcap-cli"
const CONFIG_FILE_NAME = ".ivcap-cli"

// flags
var (
	contextName string
	accountID   string
	timeout     int
	debug       bool

	// common, but not global flags
	recordID     string
	offset       int
	limit        int
	outputFormat string
)

var logger *log.Logger

type Config struct {
	Version       string    `yaml:"version"`
	ActiveContext string    `yaml:"active-context"`
	Contexts      []Context `yaml:"contexts"`
}

type Context struct {
	ApiVersion int    `yaml:"api-version"`
	Name       string `yaml:"name"`
	URL        string `yaml:"url"`
	AccountID  string `yaml:"account-id"`
<<<<<<< HEAD

	// User Information
	AccountName     string `yaml:"account-name"`
	AccountNickName string `yaml:"account-nickname"`
	Email           string `yaml:"email"`

	// Login Service Information
	codeURL  string `yaml:"codeURL"`
	TokenURL string `yaml:"tokenURL"`
	ClientID string `yaml:"clientID"`

	// Cached Credentials
	AccessToken       string    `yaml:"access-token"`
	AccessTokenExpiry time.Time `yaml:"access-token-expiry"`
	RefreshToken      string    `yaml:"refresh-token"`

	// Deprecated
	LoginName string `yaml:"login-name"`
	Jwt       string `yaml:"jwt"`
=======
	ProviderID string `yaml:"provider-id"`
	Jwt        string `yaml:"jwt"`
>>>>>>> b6ab713a
}

type AppError struct {
	msg string
}

func (e *AppError) Error() string { return fmt.Sprintf("ERROR: %s", e.msg) }

var rootCmd = &cobra.Command{
	Use:   "ivcap",
	Short: "A command line tool to interact with a IVCAP deployment",
	Long: `A command line tool to to more conveniently interact with the
API exposed by a specific IVCAP deployment.`,
	// Uncomment the following line if your bare application
	// has an action associated with it:
	// Run: func(cmd *cobra.Command, args []string) {
	// 	fmt.Printf("AUTHOR: %s - %s\n", author, viper.GetString("author"))
	// },
}

func Execute(version string) {
	rootCmd.Version = version
	err := rootCmd.Execute()
	if err != nil {
		os.Exit(1)
	}
}

func init() {
	cobra.OnInitialize(initConfig)

	rootCmd.PersistentFlags().StringVar(&contextName, "context", "", "Context (deployment) to use")
	rootCmd.PersistentFlags().StringVar(&accountID, "account-id", "", "Account ID to use with requests. Most likely defined in context")
	rootCmd.PersistentFlags().IntVar(&timeout, "timeout", 10, "Max. number of seconds to wait for completion")
	rootCmd.PersistentFlags().BoolVar(&debug, "debug", false, "Set logging level to DEBUG")
	rootCmd.PersistentFlags().StringVarP(&outputFormat, "output", "o", "", "Set format for displaying output [json, yaml]")
}

// initConfig reads in config file and ENV variables if set.
func initConfig() {
	//var cfg log.Config
	cfg := zap.NewDevelopmentConfig()
	// cfg := zap.NewProductionConfig()
	cfg.OutputPaths = []string{"stdout"}

	logLevel := zapcore.ErrorLevel
	if debug {
		logLevel = zapcore.DebugLevel
	}
	cfg.Level = zap.NewAtomicLevelAt(logLevel)
	logger, err := cfg.Build()
	if err != nil {
		panic(err)
	}

	SetLogger(logger)
}

func GetAccountID() string {
	if accountID == "" {
		accountID = os.Getenv(ENV_PREFIX + "_ACCOUNT_ID")
		if accountID == "" {
			if ctxt := GetActiveContext(); ctxt != nil {
				accountID = ctxt.AccountID
			}
		}
	}
	if accountID == "" {
		cobra.CheckErr("account ID is not set. Use the --account-id flag or environment IVCAP_ACCOUNT_ID")
	}
	return accountID
}

func CreateAdapter(requiresAuth bool) (adapter *adpt.Adapter) {
	return CreateAdapterWithTimeout(requiresAuth, timeout)
}

func CreateAdapterWithTimeout(requiresAuth bool, timeoutSec int) (adapter *adpt.Adapter) {
	if contextName == "" {
		contextName = os.Getenv(ENV_PREFIX + "_CONTEXT")
	}

	url := os.Getenv(ENV_PREFIX + "_URL")
	jwt := os.Getenv(ENV_PREFIX + "_JWT")

	if url == "" || jwt == "" {
		// check config file
		ctxt := GetActiveContext()
		if ctxt == nil {
			cobra.CheckErr("cannot find a respective context")
		}
		if url == "" {
			url = ctxt.URL
		}
		if jwt == "" {
			jwt = ctxt.Jwt
		}
	}

	if !requiresAuth {
		jwt = ""
	}
	logger.Debug("Adapter config", log.String("url", url), log.String("jwt", jwt))
	if url == "" {
		cobra.CheckErr("required context 'url' not set")
	}
	adp, err := NewAdapter(url, jwt, timeoutSec)
	if adp == nil || err != nil {
		cobra.CheckErr(fmt.Sprintf("cannot create adapter for '%s' - %s", url, err))
	}
	return adp
}

func GetActiveContext() (ctxt *Context) {
	config, configFile := ReadConfigFile(false)
	if config != nil {
		if contextName == "" {
			contextName = config.ActiveContext
		}
		if contextName != "" {
			for _, d := range config.Contexts {
				if d.Name == contextName {
					ctxt = &d
					break
				}
			}
			if ctxt == nil {
				cobra.CheckErr(fmt.Sprintf("unknown context '%s' in config '%s'", contextName, configFile))
			}
		}
	}
	if ctxt.ProviderID == "" {
		// Use same ID for provider ID as account ID
		parts := strings.Split(ctxt.AccountID, ":")
		ctxt.ProviderID = fmt.Sprintf("%s:provider:%s", parts[0], parts[2])
	}
	return ctxt
}

func SetContext(ctxt *Context, failIfNotExist bool) {
	config, _ := ReadConfigFile(true)
	cxa := config.Contexts
	for i, c := range cxa {
		if c.Name == ctxt.Name {
			config.Contexts[i] = *ctxt
			WriteConfigFile(config)
			return
		}
	}
	if failIfNotExist {
		cobra.CheckErr(fmt.Sprintf("attempting to set/update non existing context '%s'", ctxt.Name))
	} else {
		config.Contexts = append(config.Contexts, *ctxt)
		if len(config.Contexts) == 1 {
			// First context, make it the active/default one as well
			config.ActiveContext = ctxt.Name
		}
		WriteConfigFile(config)
	}
}

func ReadConfigFile(createIfNoConfig bool) (config *Config, configFile string) {
	configFile = GetConfigFilePath()
	var data []byte
	data, err := ioutil.ReadFile(configFile)
	if err != nil {
		if _, ok := err.(*os.PathError); createIfNoConfig && ok {
			config = &Config{
				Version: "v1",
			}
			return
		}
		cobra.CheckErr(fmt.Sprintf("problems while reading config file %s - %v", configFile, err))
	}
	var cfg Config
	if err := yaml.Unmarshal(data, &cfg); err != nil {
		cobra.CheckErr(fmt.Sprintf("problems parsing config file %s - %v", configFile, err))
		return
	}
	config = &cfg
	return
}

func WriteConfigFile(config *Config) {
	b, err := yaml.Marshal(config)
	if err != nil {
		cobra.CheckErr(fmt.Sprintf("cannot marshall content of config file - %v", err))
		return
	}

	configFile := GetConfigFilePath()

	if err = ioutil.WriteFile(configFile, b, fs.FileMode(0644)); err != nil {
		cobra.CheckErr(fmt.Sprintf("cannot write to config file %s - %v", configFile, err))
	}
}

func GetConfigDir(createIfNoExist bool) (configDir string) {
	userConfigDir, err := os.UserConfigDir()
	if err != nil {
		cobra.CheckErr(fmt.Sprintf("Cannot find the user configuration directory - %v", err))
		return
	}
	configDir = userConfigDir + string(os.PathSeparator) + CONFIG_FILE_DIR
	// Create it if it doesn't exist
	if createIfNoExist {
		err = os.MkdirAll(configDir, 0644)
		if err != nil && !os.IsExist(err) {
			cobra.CheckErr(fmt.Sprintf("Could not create configuration directory %s - %v", configDir, err))
			return
		}
	}
	return
}

func GetConfigFilePath() (configFile string) {
	configDir := GetConfigDir(true) // Create the configuration directory if it doesn't exist
	configFile = configDir + string(os.PathSeparator) + CONFIG_FILE_NAME
	return
}

func NewAdapter(url string, jwtToken string, timeoutSec int) (*adpt.Adapter, error) {
	adapter := adpt.RestAdapter(adpt.ConnectionCtxt{
		URL: url, JwtToken: jwtToken, TimeoutSec: timeoutSec,
	})
	return &adapter, nil
}

func Logger() *log.Logger {
	return logger
}

func SetLogger(l *log.Logger) {
	logger = l
}

func safeString(s *string) string {
	if s != nil {
		return *s
	} else {
		return "???"
	}
}

func safeDate(s *string) string {
	if s != nil {
		t, err := time.Parse(time.RFC3339, *s)
		if err != nil {
			// fmt.Println("Error while parsing date :", err)
			return *s
		}
		return t.Local().Format(time.RFC822)
	} else {
		return "???"
	}
}

func safeTruncString(in *string) (out string) {
	if in != nil {
		out = *in
	} else {
		out = "???"
	}
	if len(out) > MAX_NAME_COL_LEN {
		out = out[0:MAX_NAME_COL_LEN-3] + "..."
	}
	return
}

func safeNumber(n *int64) string {
	if n != nil {
		if *n <= 0 {
			return "unknown"
		}
		return strconv.Itoa(int(*n))
	} else {
		return "???"
	}
}

func payloadFromFile(fileName string, inputFormat string) (pyld adpt.Payload, err error) {
	isYaml := inputFormat == "yaml" || strings.HasSuffix(fileName, ".yaml") || strings.HasSuffix(fileName, ".yml")
	if fileName != "-" {
		pyld, err = adpt.LoadPayloadFromFile(fileName, isYaml)
	} else {
		pyld, err = adpt.LoadPayloadFromStdin(isYaml)
	}
	return
}<|MERGE_RESOLUTION|>--- conflicted
+++ resolved
@@ -55,7 +55,7 @@
 	Name       string `yaml:"name"`
 	URL        string `yaml:"url"`
 	AccountID  string `yaml:"account-id"`
-<<<<<<< HEAD
+	ProviderID string `yaml:"provider-id"`
 
 	// User Information
 	AccountName     string `yaml:"account-name"`
@@ -75,10 +75,6 @@
 	// Deprecated
 	LoginName string `yaml:"login-name"`
 	Jwt       string `yaml:"jwt"`
-=======
-	ProviderID string `yaml:"provider-id"`
-	Jwt        string `yaml:"jwt"`
->>>>>>> b6ab713a
 }
 
 type AppError struct {
