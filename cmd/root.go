package cmd

import (
	"fmt"
	"io/fs"
	"io/ioutil"
	"os"
	"strconv"
	"strings"
	"time"

	"github.com/spf13/cobra"
	"gopkg.in/yaml.v2"

	adpt "github.com/reinventingscience/ivcap-client/pkg/adapter"

	"go.uber.org/zap"
	log "go.uber.org/zap"
	"go.uber.org/zap/zapcore"
)

const ENV_PREFIX = "IVCAP"

// Max characters to limit name to
const MAX_NAME_COL_LEN = 30

// Names for config dir and file - stored in the os.UserConfigDir() directory
const CONFIG_FILE_DIR = "ivcap-cli"
const CONFIG_FILE_NAME = ".ivcap-cli"

// flags
var (
	contextName string
	timeout     int
	debug       bool

	// common, but not global flags
	recordID     string
	offset       int
	limit        int
	outputFormat string
)

var logger *log.Logger

type Config struct {
	Version       string    `yaml:"version"`
	ActiveContext string    `yaml:"active-context"`
	Contexts      []Context `yaml:"contexts"`
}

type Context struct {
	ApiVersion int    `yaml:"api-version"`
	Name       string `yaml:"name"`
	URL        string `yaml:"url"`
	LoginName  string `yaml:"login-name"`
	AccountID  string `yaml:"account-id"`
	ProviderID string `yaml:"provider-id"`
	Jwt        string `yaml:"jwt"`
	Host       string `yaml:"host"` // set Host header if necessary
}

type AppError struct {
	msg string
}

func (e *AppError) Error() string { return fmt.Sprintf("ERROR: %s", e.msg) }

var rootCmd = &cobra.Command{
	Use:   "ivcap",
	Short: "A command line tool to interact with a IVCAP deployment",
	Long: `A command line tool to to more conveniently interact with the
API exposed by a specific IVCAP deployment.`,
	// Uncomment the following line if your bare application
	// has an action associated with it:
	// Run: func(cmd *cobra.Command, args []string) {
	// 	fmt.Printf("AUTHOR: %s - %s\n", author, viper.GetString("author"))
	// },
}

func Execute(version string) {
	rootCmd.Version = version
	err := rootCmd.Execute()
	if err != nil {
		os.Exit(1)
	}
}

func init() {
	cobra.OnInitialize(initConfig)

	rootCmd.PersistentFlags().StringVar(&contextName, "context", "", "Context (deployment) to use")
	// rootCmd.PersistentFlags().StringVar(&accountID, "account-id", "", "Account ID to use with requests. Most likely defined in context")
	rootCmd.PersistentFlags().IntVar(&timeout, "timeout", 10, "Max. number of seconds to wait for completion")
	rootCmd.PersistentFlags().BoolVar(&debug, "debug", false, "Set logging level to DEBUG")
	rootCmd.PersistentFlags().StringVarP(&outputFormat, "output", "o", "", "Set format for displaying output [json, yaml]")
}

// initConfig reads in config file and ENV variables if set.
func initConfig() {
	//var cfg log.Config
	cfg := zap.NewDevelopmentConfig()
	// cfg := zap.NewProductionConfig()
	cfg.OutputPaths = []string{"stdout"}

	logLevel := zapcore.ErrorLevel
	if debug {
		logLevel = zapcore.DebugLevel
	}
	cfg.Level = zap.NewAtomicLevelAt(logLevel)
	logger, err := cfg.Build()
	if err != nil {
		panic(err)
	}
	SetLogger(logger)
}

func GetAccountID() string {
	if accountID == "" {
		accountID = os.Getenv(ENV_PREFIX + "_ACCOUNT_ID")
		if accountID == "" {
			if ctxt := GetActiveContext(); ctxt != nil {
				accountID = ctxt.AccountID
			}
		}
	}
	if accountID == "" {
		cobra.CheckErr("account ID is not set. Use the --account-id flag or environment IVCAP_ACCOUNT_ID")
	}
	return accountID
}

func CreateAdapter(requiresAuth bool) (adapter *adpt.Adapter) {
	return CreateAdapterWithTimeout(requiresAuth, timeout)
}

func CreateAdapterWithTimeout(requiresAuth bool, timeoutSec int) (adapter *adpt.Adapter) {
	if contextName == "" {
		contextName = os.Getenv(ENV_PREFIX + "_CONTEXT")
	}
	jwt := os.Getenv(ENV_PREFIX + "_JWT")

	// check config file
	ctxt := GetActiveContext()
	if ctxt == nil {
		cobra.CheckErr("cannot find a respective context")
	}
	if jwt == "" {
		jwt = ctxt.Jwt
	}

	if !requiresAuth {
		jwt = ""
	}
	url := ctxt.URL
	var headers *map[string]string
	if ctxt.Host != "" {
		headers = &(map[string]string{"Host": ctxt.Host})
	}
	logger.Debug("Adapter config", log.String("url", url))

	adp, err := NewAdapter(url, jwt, timeoutSec, headers)
	if adp == nil || err != nil {
		cobra.CheckErr(fmt.Sprintf("cannot create adapter for '%s' - %s", url, err))
	}
	return adp
}

func GetActiveContext() (ctxt *Context) {
	config, configFile := ReadConfigFile(false)
	if config != nil {
		if contextName == "" {
			contextName = config.ActiveContext
		}
		if contextName != "" {
			for _, d := range config.Contexts {
				if d.Name == contextName {
					ctxt = &d
					break
				}
			}
			if ctxt == nil {
				cobra.CheckErr(fmt.Sprintf("unknown context '%s' in config '%s'", contextName, configFile))
			}
		}
	}
	if ctxt.ProviderID == "" && ctxt.AccountID != "" {
		// Use same ID for provider ID as account ID
		parts := strings.Split(ctxt.AccountID, ":")
		ctxt.ProviderID = fmt.Sprintf("%s:provider:%s", parts[0], parts[2])
	}
	return ctxt
}

func SetContext(ctxt *Context, failIfNotExist bool) {
	config, _ := ReadConfigFile(true)
	cxa := config.Contexts
	for i, c := range cxa {
		if c.Name == ctxt.Name {
			config.Contexts[i] = *ctxt
			WriteConfigFile(config)
			return
		}
	}
	if failIfNotExist {
		cobra.CheckErr(fmt.Sprintf("attempting to set/update non existing context '%s'", ctxt.Name))
	} else {
		config.Contexts = append(config.Contexts, *ctxt)
		if len(config.Contexts) == 1 {
			// First context, make it the active/default one as well
			config.ActiveContext = ctxt.Name
		}
		WriteConfigFile(config)
	}
}

func ReadConfigFile(createIfNoConfig bool) (config *Config, configFile string) {
	configFile = GetConfigFilePath()
	var data []byte
	data, err := ioutil.ReadFile(configFile)
	if err != nil {
		if _, ok := err.(*os.PathError); createIfNoConfig && ok {
			config = &Config{
				Version: "v1",
			}
			return
		}
		cobra.CheckErr(fmt.Sprintf("problems while reading config file %s - %v", configFile, err))
	}
	var cfg Config
	if err := yaml.Unmarshal(data, &cfg); err != nil {
		cobra.CheckErr(fmt.Sprintf("problems parsing config file %s - %v", configFile, err))
		return
	}
	config = &cfg
	return
}

func WriteConfigFile(config *Config) {
	b, err := yaml.Marshal(config)
	if err != nil {
		cobra.CheckErr(fmt.Sprintf("cannot marshall content of config file - %v", err))
		return
	}
	
	configFile := GetConfigFilePath()

	if err = ioutil.WriteFile(configFile, b, fs.FileMode(0644)); err != nil {
		cobra.CheckErr(fmt.Sprintf("cannot write to config file %s - %v", configFile, err))
	}
}

<<<<<<< HEAD
func GetConfigDir(createIfNoExist bool) (configDir string) {
	userConfigDir, err := os.UserConfigDir()
	if err != nil {
		cobra.CheckErr(fmt.Sprintf("Cannot find the user configuration directory - %v", err))
		return
	}
	configDir = userConfigDir + string(os.PathSeparator) + CONFIG_FILE_DIR
	// Create it if it doesn't exist
	if createIfNoExist {
		err = os.MkdirAll(configDir, 0644)
		if err != nil && !os.IsExist(err) {
			cobra.CheckErr(fmt.Sprintf("Could not create configuration directory %s - %v", configDir, err))
			return
		}
	}
	return
}

func GetConfigFilePath() (configFile string) {
	configDir := GetConfigDir(true) // Create the configuration directory if it doesn't exist
	configFile = configDir + string(os.PathSeparator) + CONFIG_FILE_NAME
	return
}

func NewAdapter(url string, jwtToken string, timeoutSec int) (*adpt.Adapter, error) {
=======
func NewAdapter(
	url string,
	jwtToken string,
	timeoutSec int,
	headers *map[string]string,
) (*adpt.Adapter, error) {
>>>>>>> add7a298
	adapter := adpt.RestAdapter(adpt.ConnectionCtxt{
		URL: url, JwtToken: jwtToken, TimeoutSec: timeoutSec, Headers: headers,
	})
	return &adapter, nil
}

func Logger() *log.Logger {
	return logger
}

func SetLogger(l *log.Logger) {
	logger = l
}

func safeString(s *string) string {
	if s != nil {
		return *s
	} else {
		return "???"
	}
}

func safeDate(s *string) string {
	if s != nil {
		t, err := time.Parse(time.RFC3339, *s)
		if err != nil {
			// fmt.Println("Error while parsing date :", err)
			return *s
		}
		return t.Local().Format(time.RFC822)
	} else {
		return "???"
	}
}

func safeTruncString(in *string) (out string) {
	if in != nil {
		out = *in
	} else {
		out = "???"
	}
	if len(out) > MAX_NAME_COL_LEN {
		out = out[0:MAX_NAME_COL_LEN-3] + "..."
	}
	return
}

func safeNumber(n *int64) string {
	if n != nil {
		if *n <= 0 {
			return "unknown"
		}
		return strconv.Itoa(int(*n))
	} else {
		return "???"
	}
}

func payloadFromFile(fileName string, inputFormat string) (pyld adpt.Payload, err error) {
	isYaml := inputFormat == "yaml" || strings.HasSuffix(fileName, ".yaml") || strings.HasSuffix(fileName, ".yml")
	if fileName != "-" {
		pyld, err = adpt.LoadPayloadFromFile(fileName, isYaml)
	} else {
		pyld, err = adpt.LoadPayloadFromStdin(isYaml)
	}
	return
}<|MERGE_RESOLUTION|>--- conflicted
+++ resolved
@@ -250,7 +250,6 @@
 	}
 }
 
-<<<<<<< HEAD
 func GetConfigDir(createIfNoExist bool) (configDir string) {
 	userConfigDir, err := os.UserConfigDir()
 	if err != nil {
@@ -275,15 +274,12 @@
 	return
 }
 
-func NewAdapter(url string, jwtToken string, timeoutSec int) (*adpt.Adapter, error) {
-=======
 func NewAdapter(
 	url string,
 	jwtToken string,
 	timeoutSec int,
 	headers *map[string]string,
 ) (*adpt.Adapter, error) {
->>>>>>> add7a298
 	adapter := adpt.RestAdapter(adpt.ConnectionCtxt{
 		URL: url, JwtToken: jwtToken, TimeoutSec: timeoutSec, Headers: headers,
 	})
