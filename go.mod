module github.com/reinventingscience/ivcap-client

go 1.18

require (
	cayp/api_gateway v0.0.0
	github.com/MicahParks/keyfunc v1.5.3
	github.com/araddon/dateparse v0.0.0-20210429162001-6b43995a97de
	github.com/golang-jwt/jwt/v4 v4.4.2
	github.com/jedib0t/go-pretty/v6 v6.3.1
	github.com/k0kubun/go-ansi v0.0.0-20180517002512-3bf9e2903213
	github.com/schollz/progressbar/v3 v3.9.0
<<<<<<< HEAD
	github.com/skip2/go-qrcode v0.0.0-20200617195104-da1b6568686e
	github.com/spf13/cobra v1.5.0
	go.uber.org/zap v1.23.0
	golang.org/x/oauth2 v0.1.0
=======
	github.com/spf13/cobra v1.5.0
	go.uber.org/zap v1.23.0
>>>>>>> b4ccbf9b
	gopkg.in/yaml.v2 v2.4.0
)

require (
	github.com/dimfeld/httptreemux/v5 v5.4.0 // indirect
	github.com/golang/protobuf v1.5.2 // indirect
	github.com/google/uuid v1.3.0 // indirect
	github.com/gorilla/websocket v1.5.0 // indirect
	github.com/hashicorp/errwrap v1.1.0 // indirect
	github.com/hashicorp/go-multierror v1.1.1 // indirect
	github.com/inconshreveable/mousetrap v1.0.0 // indirect
	github.com/mattn/go-isatty v0.0.14 // indirect
	github.com/mattn/go-runewidth v0.0.13 // indirect
	github.com/mitchellh/colorstring v0.0.0-20190213212951-d06e56a500db // indirect
	github.com/rivo/uniseg v0.2.0 // indirect
	github.com/spf13/pflag v1.0.5 // indirect
	go.uber.org/atomic v1.9.0 // indirect
	go.uber.org/multierr v1.6.0 // indirect
<<<<<<< HEAD
	goa.design/goa/v3 v3.7.5 // indirect
	golang.org/x/crypto v0.0.0-20220722155217-630584e8d5aa // indirect
	golang.org/x/net v0.1.0 // indirect
	golang.org/x/sys v0.1.0 // indirect
	golang.org/x/term v0.1.0 // indirect
	google.golang.org/appengine v1.6.7 // indirect
	google.golang.org/protobuf v1.28.0 // indirect
=======
	goa.design/goa/v3 v3.10.2 // indirect
	golang.org/x/crypto v0.1.0 // indirect
	golang.org/x/sys v0.1.0 // indirect
	golang.org/x/term v0.1.0 // indirect
>>>>>>> b4ccbf9b
)

replace cayp/api_gateway v0.0.0 => ../ivap-core/api_gateway

replace cayp/common v0.0.0 => ../ivap-core/common

replace cayp/metadata v0.0.0 => ../ivap-core/metadata<|MERGE_RESOLUTION|>--- conflicted
+++ resolved
@@ -10,15 +10,10 @@
 	github.com/jedib0t/go-pretty/v6 v6.3.1
 	github.com/k0kubun/go-ansi v0.0.0-20180517002512-3bf9e2903213
 	github.com/schollz/progressbar/v3 v3.9.0
-<<<<<<< HEAD
 	github.com/skip2/go-qrcode v0.0.0-20200617195104-da1b6568686e
 	github.com/spf13/cobra v1.5.0
 	go.uber.org/zap v1.23.0
 	golang.org/x/oauth2 v0.1.0
-=======
-	github.com/spf13/cobra v1.5.0
-	go.uber.org/zap v1.23.0
->>>>>>> b4ccbf9b
 	gopkg.in/yaml.v2 v2.4.0
 )
 
@@ -37,20 +32,10 @@
 	github.com/spf13/pflag v1.0.5 // indirect
 	go.uber.org/atomic v1.9.0 // indirect
 	go.uber.org/multierr v1.6.0 // indirect
-<<<<<<< HEAD
-	goa.design/goa/v3 v3.7.5 // indirect
-	golang.org/x/crypto v0.0.0-20220722155217-630584e8d5aa // indirect
-	golang.org/x/net v0.1.0 // indirect
-	golang.org/x/sys v0.1.0 // indirect
-	golang.org/x/term v0.1.0 // indirect
-	google.golang.org/appengine v1.6.7 // indirect
-	google.golang.org/protobuf v1.28.0 // indirect
-=======
 	goa.design/goa/v3 v3.10.2 // indirect
 	golang.org/x/crypto v0.1.0 // indirect
 	golang.org/x/sys v0.1.0 // indirect
 	golang.org/x/term v0.1.0 // indirect
->>>>>>> b4ccbf9b
 )
 
 replace cayp/api_gateway v0.0.0 => ../ivap-core/api_gateway
