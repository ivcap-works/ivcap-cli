module github.com/reinventingscience/ivcap-client

go 1.19

require (
<<<<<<< HEAD
	cayp/api_gateway v0.0.0
	github.com/MicahParks/keyfunc v1.5.3
=======
>>>>>>> 17f6cb70
	github.com/araddon/dateparse v0.0.0-20210429162001-6b43995a97de
	github.com/golang-jwt/jwt/v4 v4.4.2
	github.com/jedib0t/go-pretty/v6 v6.3.1
	github.com/k0kubun/go-ansi v0.0.0-20180517002512-3bf9e2903213
	github.com/reinventingscience/ivcap-core-api v0.9.1
	github.com/schollz/progressbar/v3 v3.9.0
<<<<<<< HEAD
	github.com/skip2/go-qrcode v0.0.0-20200617195104-da1b6568686e
	github.com/spf13/cobra v1.5.0
	go.uber.org/zap v1.23.0
	golang.org/x/oauth2 v0.1.0
=======
	github.com/spf13/cobra v1.6.1
	go.uber.org/zap v1.24.0
>>>>>>> 17f6cb70
	gopkg.in/yaml.v2 v2.4.0
	gopkg.in/yaml.v3 v3.0.1
)

require (
<<<<<<< HEAD
	github.com/dimfeld/httptreemux/v5 v5.4.0 // indirect
	github.com/golang/protobuf v1.5.2 // indirect
=======
	github.com/dimfeld/httptreemux/v5 v5.5.0 // indirect
>>>>>>> 17f6cb70
	github.com/google/uuid v1.3.0 // indirect
	github.com/gorilla/websocket v1.5.0 // indirect
	github.com/hashicorp/errwrap v1.1.0 // indirect
	github.com/hashicorp/go-multierror v1.1.1 // indirect
	github.com/inconshreveable/mousetrap v1.0.1 // indirect
	github.com/mattn/go-isatty v0.0.16 // indirect
	github.com/mattn/go-runewidth v0.0.13 // indirect
	github.com/mitchellh/colorstring v0.0.0-20190213212951-d06e56a500db // indirect
	github.com/rivo/uniseg v0.2.0 // indirect
	github.com/spf13/pflag v1.0.5 // indirect
<<<<<<< HEAD
	go.uber.org/atomic v1.9.0 // indirect
	go.uber.org/multierr v1.6.0 // indirect
	goa.design/goa/v3 v3.10.2 // indirect
	golang.org/x/crypto v0.1.0 // indirect
	golang.org/x/net v0.1.0 // indirect
	golang.org/x/sys v0.1.0 // indirect
	golang.org/x/term v0.1.0 // indirect
	google.golang.org/appengine v1.6.7 // indirect
	google.golang.org/protobuf v1.28.1 // indirect
=======
	go.uber.org/atomic v1.10.0 // indirect
	go.uber.org/multierr v1.8.0 // indirect
	goa.design/goa/v3 v3.11.0 // indirect
	golang.org/x/crypto v0.3.0 // indirect
	golang.org/x/sys v0.3.0 // indirect
	golang.org/x/term v0.2.0 // indirect
>>>>>>> 17f6cb70
)

//replace github.com/reinventingscience/ivcap-core-api v0.9.1 => ../ivcap-core/api_gateway/api<|MERGE_RESOLUTION|>--- conflicted
+++ resolved
@@ -3,37 +3,26 @@
 go 1.19
 
 require (
-<<<<<<< HEAD
 	cayp/api_gateway v0.0.0
 	github.com/MicahParks/keyfunc v1.5.3
-=======
->>>>>>> 17f6cb70
 	github.com/araddon/dateparse v0.0.0-20210429162001-6b43995a97de
 	github.com/golang-jwt/jwt/v4 v4.4.2
 	github.com/jedib0t/go-pretty/v6 v6.3.1
 	github.com/k0kubun/go-ansi v0.0.0-20180517002512-3bf9e2903213
 	github.com/reinventingscience/ivcap-core-api v0.9.1
 	github.com/schollz/progressbar/v3 v3.9.0
-<<<<<<< HEAD
 	github.com/skip2/go-qrcode v0.0.0-20200617195104-da1b6568686e
-	github.com/spf13/cobra v1.5.0
-	go.uber.org/zap v1.23.0
+	github.com/spf13/cobra v1.6.1
 	golang.org/x/oauth2 v0.1.0
-=======
-	github.com/spf13/cobra v1.6.1
 	go.uber.org/zap v1.24.0
->>>>>>> 17f6cb70
 	gopkg.in/yaml.v2 v2.4.0
 	gopkg.in/yaml.v3 v3.0.1
 )
 
 require (
-<<<<<<< HEAD
 	github.com/dimfeld/httptreemux/v5 v5.4.0 // indirect
 	github.com/golang/protobuf v1.5.2 // indirect
-=======
 	github.com/dimfeld/httptreemux/v5 v5.5.0 // indirect
->>>>>>> 17f6cb70
 	github.com/google/uuid v1.3.0 // indirect
 	github.com/gorilla/websocket v1.5.0 // indirect
 	github.com/hashicorp/errwrap v1.1.0 // indirect
@@ -44,7 +33,6 @@
 	github.com/mitchellh/colorstring v0.0.0-20190213212951-d06e56a500db // indirect
 	github.com/rivo/uniseg v0.2.0 // indirect
 	github.com/spf13/pflag v1.0.5 // indirect
-<<<<<<< HEAD
 	go.uber.org/atomic v1.9.0 // indirect
 	go.uber.org/multierr v1.6.0 // indirect
 	goa.design/goa/v3 v3.10.2 // indirect
@@ -54,14 +42,12 @@
 	golang.org/x/term v0.1.0 // indirect
 	google.golang.org/appengine v1.6.7 // indirect
 	google.golang.org/protobuf v1.28.1 // indirect
-=======
 	go.uber.org/atomic v1.10.0 // indirect
 	go.uber.org/multierr v1.8.0 // indirect
 	goa.design/goa/v3 v3.11.0 // indirect
 	golang.org/x/crypto v0.3.0 // indirect
 	golang.org/x/sys v0.3.0 // indirect
 	golang.org/x/term v0.2.0 // indirect
->>>>>>> 17f6cb70
 )
 
 //replace github.com/reinventingscience/ivcap-core-api v0.9.1 => ../ivcap-core/api_gateway/api