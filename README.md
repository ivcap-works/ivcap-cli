--- conflicted
+++ resolved
@@ -55,12 +55,7 @@
 With the following command we are creating a context named `cip-2` for the IVCAP deployment at `https://api2.green-cirrus.com`
 
 ```
-<<<<<<< HEAD
-
-% ivcap context create cip-2 <https://api2.green-cirrus.com>
-=======
 % ivcap context create cip-2 https://api2.green-cirrus.com
->>>>>>> 6606dfa1
 Context 'cip-2' created.
 ```
 
